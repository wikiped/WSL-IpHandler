#
# Module manifest for module 'WSL-IpHandler'
#
# Generated on: 2021.08.24
#

@{

    # Script module or binary module file associated with this manifest.
    RootModule        = 'WSL-IpHandler'

    # Version number of this module.
<<<<<<< HEAD
    ModuleVersion     = '0.8.0'
=======
    ModuleVersion     = '0.7.1'
>>>>>>> b6f8c6d0

    # Supported PSEditions
    # CompatiblePSEditions = @()

    # ID used to uniquely identify this module
    GUID              = '63f4f045-5cf0-4252-9c79-328dc0e3b6a8'

    # Author of this module
    Author            = 'wikiped'

    # Company or vendor of this module
    CompanyName       = 'Unknown'

    # Copyright statement for this module
    Copyright         = '(c) wikiped@ya.ru. All rights reserved.'

    # Description of the functionality provided by this module
    Description       = 'Assigns IP addresses to WSL instances and adds those IPs to hosts file.'

    # Minimum version of the PowerShell engine required by this module
    PowerShellVersion = '7.0'

    # Minimum version of the PowerShell host required by this module
    # PowerShellHostVersion = ''

    # Minimum version of Microsoft .NET Framework required by this module. This prerequisite is valid for the PowerShell Desktop edition only.
    # DotNetFrameworkVersion = ''

    # Minimum version of the common language runtime (CLR) required by this module. This prerequisite is valid for the PowerShell Desktop edition only.
    # ClrVersion = ''

    # Processor architecture (None, X86, Amd64) required by this module
    # ProcessorArchitecture = ''

    # Modules that must be imported into the global environment prior to importing this module
    # RequiredModules   = @()

    # Assemblies that must be loaded prior to importing this module
    # RequiredAssemblies = @()

    # Script files (.ps1) that are run in the caller's environment prior to importing this module.
    # ScriptsToProcess  = @()

    # Type files (.ps1xml) to be loaded when importing this module
    # TypesToProcess = @()

    # Format files (.ps1xml) to be loaded when importing this module
    # FormatsToProcess = @()

    # Modules to import as nested modules of the module specified in RootModule/ModuleToProcess
    # NestedModules = @()

    # Functions to export from this module, for best performance, do not use wildcards and do not delete the entry, use an empty array if there are no functions to export.
    # FunctionsToExport = '*'
    FunctionsToExport = @(
        'Install-WslIpHandler'
        'Uninstall-WslIpHandler'
        'Set-ProfileContent'
        'Remove-ProfileContent'
        'Set-WslNetworkConfig'
        'Remove-WslNetworkConfig'
        'Set-WslInstanceStaticIpAddress'
        'Remove-WslInstanceStaticIpAddress'
        'Set-WslNetworkAdapter'
        'Remove-WslNetworkAdapter'
        'Test-WslInstallation'
        'Invoke-WslStatic'
        'Update-WslIpHandlerModule'
        'Uninstall-WslIpHandlerModule'
    )

    # Cmdlets to export from this module, for best performance, do not use wildcards and do not delete the entry, use an empty array if there are no cmdlets to export.
    # CmdletsToExport   = '*'
    CmdletsToExport   = @()

    # Variables to export from this module
    # VariablesToExport = '*'
    VariablesToExport = @()

    # Aliases to export from this module, for best performance, do not use wildcards and do not delete the entry, use an empty array if there are no aliases to export.
    # AliasesToExport   = '*'
    AliasesToExport   = @()

    # DSC resources to export from this module
    # DscResourcesToExport = @()

    # List of all modules packaged with this module
    # ModuleList = @()

    # List of all files packaged with this module
    FileList          = @(
        'functions.sh'
        'install-wsl-iphandler.sh'
        'uninstall-wsl-iphandler.sh'
        'wsl-iphandler.sh'
        'README.md'
        'LICENSE.txt'
    )

    # Private data to pass to the module specified in RootModule/ModuleToProcess. This may also contain a PSData hashtable with additional module metadata used by PowerShell.
    PrivateData       = @{
        ScriptNames     = @{
            WinHostsEdit  = 'WSL-WinHostsEdit.ps1'
            BashInstall   = 'install-wsl-iphandler.sh'
            BashUninstall = 'uninstall-wsl-iphandler.sh'
            BashAutorun   = 'wsl-iphandler.sh'
        }

        ScriptLocations = @{
            BashAutorun = '/usr/local/bin'
        }

        WslConfig       = @{
            NetworkSectionName           = 'network'
            StaticIpAddressesSectionName = 'static_ips'
            IpOffsetSectionName          = 'ip_offsets'
            GatewayIpAddressKeyName      = 'gateway_ip'
            PrefixLengthKeyName          = 'prefix_length'
            DnsServersKeyName            = 'dns_servers'
            WindowsHostNameKeyName       = 'windows_host_name'
        }

        ProfileContent  = @(
            '# Start of WSL-IpHandler Section'
            'Import-Module WSL-IpHandler -Force'
            'Set-Alias wsl Invoke-WslStatic'
            '# End of WSL-IpHandler Section'
        )

        PSData          = @{

            # Tags applied to this module. These help with module discovery in online galleries.
            Tags       = @('WSL', 'IP', 'IPAddress', 'Network', 'Subnet')

            # A URL to the license for this module.
            LicenseUri = 'https://github.com/wikiped/WSL-IpHandler/blob/master/LICENSE.txt'

            # A URL to the main website for this project.
            ProjectUri = 'https://github.com/wikiped/WSL-IpHandler'

            # A URL to an icon representing this module.
            # IconUri = ''

            # ReleaseNotes of this module
            # ReleaseNotes = ''

            # Prerelease string of this module
            # Prerelease = ''

            # Flag to indicate whether the module requires explicit user acceptance for install/update/save
            # RequireLicenseAcceptance = $false

            # External dependent modules of this module
            # ExternalModuleDependencies = @()

        } # End of PSData hashtable

    } # End of PrivateData hashtable

    # HelpInfo URI of this module
    HelpInfoURI       = 'https://github.com/wikiped/WSL-IpHandler'

    # Default prefix for commands exported from this module. Override the default prefix using Import-Module -Prefix.
    # DefaultCommandPrefix = ''

}<|MERGE_RESOLUTION|>--- conflicted
+++ resolved
@@ -10,11 +10,7 @@
     RootModule        = 'WSL-IpHandler'
 
     # Version number of this module.
-<<<<<<< HEAD
-    ModuleVersion     = '0.8.0'
-=======
     ModuleVersion     = '0.7.1'
->>>>>>> b6f8c6d0
 
     # Supported PSEditions
     # CompatiblePSEditions = @()
@@ -23,13 +19,13 @@
     GUID              = '63f4f045-5cf0-4252-9c79-328dc0e3b6a8'
 
     # Author of this module
-    Author            = 'wikiped'
+    Author            = 'wikiped@ya.ru'
 
     # Company or vendor of this module
     CompanyName       = 'Unknown'
 
     # Copyright statement for this module
-    Copyright         = '(c) wikiped@ya.ru. All rights reserved.'
+    Copyright         = '(c) wikiped. All rights reserved.'
 
     # Description of the functionality provided by this module
     Description       = 'Assigns IP addresses to WSL instances and adds those IPs to hosts file.'
@@ -147,13 +143,13 @@
         PSData          = @{
 
             # Tags applied to this module. These help with module discovery in online galleries.
-            Tags       = @('WSL', 'IP', 'IPAddress', 'Network', 'Subnet')
+            # Tags = @()
 
             # A URL to the license for this module.
-            LicenseUri = 'https://github.com/wikiped/WSL-IpHandler/blob/master/LICENSE.txt'
+            # LicenseUri = ''
 
             # A URL to the main website for this project.
-            ProjectUri = 'https://github.com/wikiped/WSL-IpHandler'
+            # ProjectUri = ''
 
             # A URL to an icon representing this module.
             # IconUri = ''
@@ -175,7 +171,7 @@
     } # End of PrivateData hashtable
 
     # HelpInfo URI of this module
-    HelpInfoURI       = 'https://github.com/wikiped/WSL-IpHandler'
+    # HelpInfoURI = ''
 
     # Default prefix for commands exported from this module. Override the default prefix using Import-Module -Prefix.
     # DefaultCommandPrefix = ''
